--- conflicted
+++ resolved
@@ -18,11 +18,7 @@
 reqwest = { workspace = true }
 rustls = { version = "0.23.1", features = ["ring"] }
 thiserror = "1.0.57"
-<<<<<<< HEAD
 tokio = { workspace = true }
-=======
-tokio = { version = "1.36.0", features = ["full"] }
 
 [target.'cfg(windows)'.dependencies]
-windows-sys = "0.52.0"
->>>>>>> 449b482e
+windows-sys = "0.52.0"